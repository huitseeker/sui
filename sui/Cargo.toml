[package]
name = "sui"
version = "0.1.0"
authors = ["Libra <oncall+libra@xmail.facebook.com>"]
license = "Apache-2.0"
publish = false
edition = "2021"

[dependencies]
anyhow = "1.0.53"
bytes = "1.1.0"
futures = "0.3.19"
serde = { version = "1.0.136", features = ["derive"] }
serde_json = "1.0.78"
structopt = "0.3.26"
tempfile = "3.3.0"
tokio = { version = "1.16.1", features = ["full"] }
rand = "0.8.4"
toml = "0.5.8"
strum = "0.23.0"
strum_macros = "0.23.1"
num_cpus = "1.13.1"
base64 = "0.13.0"
ed25519-dalek = { version = "1.0.1", features = ["batch", "serde"] }
rocksdb = "0.17.0"
hex = "0.4.3"
async-trait = "0.1.52"
serde_with = "1.11.0"
tracing = { version = "0.1", features = ["log"] }
tracing-subscriber = { version = "0.3", features = ["time", "env-filter"] }

bcs = "0.1.3"
sui_core = { path = "../sui_core" }
sui-adapter = { path = "../sui_programmability/adapter" }
sui-network = { path = "../network_utils" }
sui-types = { path = "../sui_types" }

rustyline = "9.1.2"
rustyline-derive = "0.6.0"
colored = "2.0.0"
unescape = "0.1.0"

<<<<<<< HEAD
crossbeam = "0.8.1"
dropshot = "0.6.0"
http = "0.2.6"
hyper = "0.14.16"
schemars = "0.8.8"

move-package = { git = "https://github.com/diem/move", rev="1e5e36cb1fede8073c8688886a0943bb5bfe40d5" }
move-core-types = { git = "https://github.com/diem/move", rev="1e5e36cb1fede8073c8688886a0943bb5bfe40d5", features=["address20"] }
move-bytecode-verifier = { git = "https://github.com/diem/move", rev="1e5e36cb1fede8073c8688886a0943bb5bfe40d5" }
=======
move-package = { git = "https://github.com/diem/move", rev = "7683d09732dd930c581583bf5fde97fb7ac02ff7" }
move-core-types = { git = "https://github.com/diem/move", rev = "7683d09732dd930c581583bf5fde97fb7ac02ff7", features = ["address20"] }
move-bytecode-verifier = { git = "https://github.com/diem/move", rev = "7683d09732dd930c581583bf5fde97fb7ac02ff7" }
>>>>>>> faa3e434

[[bin]]
name = "bench"
path = "src/bench.rs"

[[bin]]
name = "wallet"
path = "src/wallet.rs"

[[bin]]
name = "sui"
path = "src/sui.rs"

[[bin]]
name = "rest_api"
path = "src/rest_api.rs"<|MERGE_RESOLUTION|>--- conflicted
+++ resolved
@@ -40,21 +40,15 @@
 colored = "2.0.0"
 unescape = "0.1.0"
 
-<<<<<<< HEAD
 crossbeam = "0.8.1"
 dropshot = "0.6.0"
 http = "0.2.6"
 hyper = "0.14.16"
 schemars = "0.8.8"
 
-move-package = { git = "https://github.com/diem/move", rev="1e5e36cb1fede8073c8688886a0943bb5bfe40d5" }
-move-core-types = { git = "https://github.com/diem/move", rev="1e5e36cb1fede8073c8688886a0943bb5bfe40d5", features=["address20"] }
-move-bytecode-verifier = { git = "https://github.com/diem/move", rev="1e5e36cb1fede8073c8688886a0943bb5bfe40d5" }
-=======
 move-package = { git = "https://github.com/diem/move", rev = "7683d09732dd930c581583bf5fde97fb7ac02ff7" }
 move-core-types = { git = "https://github.com/diem/move", rev = "7683d09732dd930c581583bf5fde97fb7ac02ff7", features = ["address20"] }
 move-bytecode-verifier = { git = "https://github.com/diem/move", rev = "7683d09732dd930c581583bf5fde97fb7ac02ff7" }
->>>>>>> faa3e434
 
 [[bin]]
 name = "bench"
